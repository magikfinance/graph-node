use diesel::pg::PgConnection;

use diesel::prelude::*;
use diesel::r2d2::{ConnectionManager, PooledConnection};
use diesel::sql_types::Text;

use diesel::{insert_into, update};
use graph::prelude::web3::types::H256;
use graph::{
    constraint_violation,
    prelude::{
        async_trait, ethabi, CancelableError, ChainStore as ChainStoreTrait, EthereumCallCache,
        StoreError,
    },
};

use graph::ensure;
use std::{
    collections::HashMap,
    convert::{TryFrom, TryInto},
    iter::FromIterator,
    sync::Arc,
};

use graph::prelude::{
    transaction_receipt::LightTransactionReceipt, BlockNumber, BlockPtr, Error, EthereumBlock,
    EthereumNetworkIdentifier, LightEthereumBlock,
};

use crate::{
    block_store::ChainStatus, chain_head_listener::ChainHeadUpdateSender,
    connection_pool::ConnectionPool,
};

use diesel::sql_types::{Bytea, Integer};
#[derive(Queryable, QueryableByName)]
pub struct CallCacheRecord {
    #[sql_type = "Bytea"]
    pub id: Vec<u8>,
    #[sql_type = "Bytea"]
    pub return_value: Vec<u8>,
    #[sql_type = "Bytea"]
    pub contract_address: Vec<u8>,
    #[sql_type = "Integer"]
    pub block_number: i32,
}

/// Tables in the 'public' database schema that store chain-specific data
mod public {
    table! {
        ethereum_networks (name) {
            name -> Varchar,
            namespace -> Varchar,
            head_block_hash -> Nullable<Varchar>,
            head_block_number -> Nullable<BigInt>,
            net_version -> Varchar,
            genesis_block_hash -> Varchar,
        }
    }
}

pub use data::Storage;

/// Encapuslate access to the blocks table for a chain.
mod data {

    use diesel::sql_types::Binary;
    use diesel::{connection::SimpleConnection, insert_into};
    use diesel::{delete, prelude::*, sql_query};
    use diesel::{dsl::sql, pg::PgConnection};
    use diesel::{
        pg::Pg,
        serialize::Output,
        sql_types::Text,
        types::{FromSql, ToSql},
    };
    use diesel::{
        sql_types::{BigInt, Bytea, Integer, Jsonb},
        update,
    };
    use diesel_dynamic_schema as dds;
    use graph::{
        constraint_violation,
        prelude::{transaction_receipt::LightTransactionReceipt, StoreError},
    };

    use std::fmt;
    use std::iter::FromIterator;
    use std::sync::Arc;
    use std::{convert::TryFrom, io::Write};

    use graph::prelude::{
        serde_json, web3::types::H256, BlockNumber, BlockPtr, Error, EthereumBlock,
        LightEthereumBlock,
    };

<<<<<<< HEAD
    use crate::chain_store::CallCacheRecord;
    use crate::transaction_receipt::find_transaction_receipts_in_block;
=======
    use crate::transaction_receipt::RawTransactionReceipt;

    pub(crate) const ETHEREUM_BLOCKS_TABLE_NAME: &'static str = "public.ethereum_blocks";
>>>>>>> 330a6d7b

    mod public {
        pub(super) use super::super::public::ethereum_networks;

        table! {
            ethereum_blocks (hash) {
                hash -> Varchar,
                number -> BigInt,
                parent_hash -> Nullable<Varchar>,
                network_name -> Varchar, // REFERENCES ethereum_networks (name),
                data -> Jsonb,
            }
        }

        allow_tables_to_appear_in_same_query!(ethereum_networks, ethereum_blocks);

        table! {
            /// `id` is the hash of contract address + encoded function call + block number.
            eth_call_cache (id) {
                id -> Bytea,
                return_value -> Bytea,
                contract_address -> Bytea,
                block_number -> Integer,
            }
        }

        table! {
            /// When was a cached call on a contract last used? This is useful to clean old data.
            eth_call_meta (contract_address) {
                contract_address -> Bytea,
                accessed_at -> Date,
            }
        }

        joinable!(eth_call_cache -> eth_call_meta (contract_address));
        allow_tables_to_appear_in_same_query!(eth_call_cache, eth_call_meta);
    }

    // Helper for literal SQL queries that look up a block hash
    #[derive(QueryableByName)]
    struct BlockHashText {
        #[sql_type = "Text"]
        hash: String,
    }

    #[derive(QueryableByName)]
    struct BlockHashBytea {
        #[sql_type = "Bytea"]
        hash: Vec<u8>,
    }

    // Like H256::from_slice, but returns an error instead of panicking
    // when `bytes` does not have the right length
    fn h256_from_bytes(bytes: &[u8]) -> Result<H256, StoreError> {
        if bytes.len() == H256::len_bytes() {
            Ok(H256::from_slice(bytes))
        } else {
            Err(constraint_violation!(
                "invalid H256 value `{}` has {} bytes instead of {}",
                graph::prelude::hex::encode(bytes),
                bytes.len(),
                H256::len_bytes()
            ))
        }
    }

    type DynTable = dds::Table<String>;
    type DynColumn<ST> = dds::Column<DynTable, &'static str, ST>;

    /// The table that holds blocks when we store a chain in its own
    /// dedicated database schema
    #[derive(Clone, Debug)]
    struct BlocksTable {
        /// The fully qualified name of the blocks table, including the
        /// schema
        qname: String,
        table: DynTable,
    }

    impl BlocksTable {
        const TABLE_NAME: &'static str = "blocks";

        fn new(namespace: &str) -> Self {
            BlocksTable {
                qname: format!("{}.{}", namespace, Self::TABLE_NAME),
                table: dds::schema(namespace.to_string()).table(Self::TABLE_NAME.to_string()),
            }
        }

        fn table(&self) -> DynTable {
            self.table.clone()
        }

        fn hash(&self) -> DynColumn<Bytea> {
            self.table.column::<Bytea, _>("hash")
        }

        fn number(&self) -> DynColumn<BigInt> {
            self.table.column::<BigInt, _>("number")
        }

        fn data(&self) -> DynColumn<Jsonb> {
            self.table.column::<Jsonb, _>("data")
        }
    }

    #[derive(Clone, Debug)]
    struct CallMetaTable {
        qname: String,
        table: DynTable,
    }

    impl CallMetaTable {
        const TABLE_NAME: &'static str = "call_meta";
        const ACCESSED_AT: &'static str = "accessed_at";

        fn new(namespace: &str) -> Self {
            CallMetaTable {
                qname: format!("{}.{}", namespace, Self::TABLE_NAME),
                table: dds::schema(namespace.to_string()).table(Self::TABLE_NAME.to_string()),
            }
        }

        fn table(&self) -> DynTable {
            self.table.clone()
        }

        fn contract_address(&self) -> DynColumn<Bytea> {
            self.table.column::<Bytea, _>("contract_address")
        }
    }

    #[derive(Clone, Debug)]
    struct CallCacheTable {
        qname: String,
        table: DynTable,
    }

    impl CallCacheTable {
        const TABLE_NAME: &'static str = "call_cache";

        fn new(namespace: &str) -> Self {
            CallCacheTable {
                qname: format!("{}.{}", namespace, Self::TABLE_NAME),
                table: dds::schema(namespace.to_string()).table(Self::TABLE_NAME.to_string()),
            }
        }

        fn table(&self) -> DynTable {
            self.table.clone()
        }

        fn id(&self) -> DynColumn<Bytea> {
            self.table.column::<Bytea, _>("id")
        }

        fn return_value(&self) -> DynColumn<Bytea> {
            self.table.column::<Bytea, _>("return_value")
        }

        fn contract_address(&self) -> DynColumn<Bytea> {
            self.table.column::<Bytea, _>("contract_address")
        }
    }

    #[derive(Clone, Debug)]
    pub struct Schema {
        name: String,
        blocks: BlocksTable,
        call_meta: CallMetaTable,
        call_cache: CallCacheTable,
    }

    impl Schema {
        fn new(name: String) -> Self {
            let blocks = BlocksTable::new(&name);
            let call_meta = CallMetaTable::new(&name);
            let call_cache = CallCacheTable::new(&name);
            Self {
                name,
                blocks,
                call_meta,
                call_cache,
            }
        }
    }

    #[derive(Clone, Debug, AsExpression, FromSqlRow)]
    #[sql_type = "diesel::sql_types::Text"]
    /// Storage for a chain. The underlying namespace (database schema) is either
    /// `public` or of the form `chain[0-9]+`.
    pub enum Storage {
        /// Chain data is stored in shared tables
        Shared,
        /// The chain has its own namespace in the database with dedicated
        /// tables
        Private(Schema),
    }

    impl fmt::Display for Storage {
        fn fmt(&self, f: &mut fmt::Formatter) -> fmt::Result {
            match self {
                Self::Shared => Self::PUBLIC.fmt(f),
                Self::Private(Schema { name, .. }) => name.fmt(f),
            }
        }
    }

    impl FromSql<Text, Pg> for Storage {
        fn from_sql(bytes: Option<&[u8]>) -> diesel::deserialize::Result<Self> {
            let s = <String as FromSql<Text, Pg>>::from_sql(bytes)?;
            Self::new(s).map_err(Into::into)
        }
    }

    impl ToSql<Text, Pg> for Storage {
        fn to_sql<W: Write>(&self, out: &mut Output<W, Pg>) -> diesel::serialize::Result {
            <String as ToSql<Text, Pg>>::to_sql(&self.to_string(), out)
        }
    }

    impl Storage {
        const PREFIX: &'static str = "chain";
        const PUBLIC: &'static str = "public";

        fn new(s: String) -> Result<Self, String> {
            if s.as_str() == Self::PUBLIC {
                return Ok(Self::Shared);
            }

            if !s.starts_with(Self::PREFIX) || s.len() <= Self::PREFIX.len() {
                return Err(s);
            }
            for c in s.chars().skip(Self::PREFIX.len()) {
                if !c.is_numeric() {
                    return Err(s);
                }
            }

            Ok(Self::Private(Schema::new(s)))
        }

        /// Create dedicated database tables for this chain if it uses
        /// `Storage::Private`. If it uses `Storage::Shared`, do nothing since
        /// a regular migration will already have created the `ethereum_blocks`
        /// table
        pub(super) fn create(&self, conn: &PgConnection) -> Result<(), Error> {
            fn make_ddl(nsp: &str) -> String {
                format!(
                    "
                create schema {nsp};
                create table {nsp}.blocks (
                  hash         bytea  not null primary key,
                  number       int8  not null,
                  parent_hash  bytea  not null,
                  data         jsonb not null
                );
                create index blocks_number ON {nsp}.blocks using btree(number);

                create table {nsp}.call_cache (
	              id               bytea not null primary key,
	              return_value     bytea not null,
	              contract_address bytea not null,
	              block_number     int4 not null
                );

                create table {nsp}.call_meta (
                    contract_address bytea not null primary key,
                    accessed_at      date  not null
                );
            ",
                    nsp = nsp
                )
            }

            match self {
                Storage::Shared => Ok(()),
                Storage::Private(Schema { name, .. }) => {
                    conn.batch_execute(&make_ddl(name))?;
                    Ok(())
                }
            }
        }

        /// Returns a fully qualified table name to the blocks table
        #[inline]
        fn blocks_table(&self) -> &str {
            match self {
                Storage::Shared => ETHEREUM_BLOCKS_TABLE_NAME,
                Storage::Private(Schema { blocks, .. }) => &blocks.qname,
            }
        }

        pub(super) fn drop_storage(
            &self,
            conn: &PgConnection,
            name: &str,
        ) -> Result<(), StoreError> {
            match &self {
                Storage::Shared => {
                    use public::ethereum_blocks as b;
                    delete(b::table.filter(b::network_name.eq(name))).execute(conn)?;
                    Ok(())
                }
                Storage::Private(Schema { name, .. }) => {
                    conn.batch_execute(&format!("drop schema {} cascade", name))?;
                    Ok(())
                }
            }
        }

        /// Insert a block. If the table already contains a block with the
        /// same hash, then overwrite that block since it may be adding
        /// transaction receipts.
        pub(super) fn upsert_block(
            &self,
            conn: &PgConnection,
            chain: &str,
            block: EthereumBlock,
        ) -> Result<(), StoreError> {
            let number = block.block.number.unwrap().as_u64() as i64;
            let data = serde_json::to_value(&block).expect("Failed to serialize block");

            match self {
                Storage::Shared => {
                    use public::ethereum_blocks as b;

                    let parent_hash = format!("{:x}", block.block.parent_hash);
                    let hash = format!("{:x}", block.block.hash.unwrap());
                    let values = (
                        b::hash.eq(hash),
                        b::number.eq(number),
                        b::parent_hash.eq(parent_hash),
                        b::network_name.eq(chain),
                        b::data.eq(data),
                    );

                    insert_into(b::table)
                        .values(values.clone())
                        .on_conflict(b::hash)
                        .do_update()
                        .set(values)
                        .execute(conn)?;
                }
                Storage::Private(Schema { blocks, .. }) => {
                    let query = format!(
                        "insert into {}(hash, number, parent_hash, data) \
                     values ($1, $2, $3, $4) \
                         on conflict(hash) \
                         do update set number = $2, parent_hash = $3, data = $4",
                        blocks.qname,
                    );
                    let parent_hash = block.block.parent_hash;
                    let hash = block.block.hash.unwrap();
                    sql_query(query)
                        .bind::<Bytea, _>(hash.as_bytes())
                        .bind::<BigInt, _>(number)
                        .bind::<Bytea, _>(parent_hash.as_bytes())
                        .bind::<Jsonb, _>(data)
                        .execute(conn)?;
                }
            };
            Ok(())
        }

        /// Insert a light block. On conflict do nothing, since we
        /// do not want to erase transaction receipts that might already
        /// be there
        pub(super) fn upsert_light_block(
            &self,
            conn: &PgConnection,
            chain: &str,
            block: LightEthereumBlock,
        ) -> Result<(), Error> {
            let hash = block.hash.unwrap();
            let parent_hash = block.parent_hash;
            let number = block.number.unwrap().as_u64() as i64;
            let data = serde_json::to_value(&EthereumBlock {
                block: Arc::new(block),
                transaction_receipts: Vec::new(),
            })
            .expect("Failed to serialize block");

            let result = match self {
                Storage::Shared => {
                    use public::ethereum_blocks as b;

                    let hash = format!("{:x}", hash);
                    let parent_hash = format!("{:x}", parent_hash);
                    let values = (
                        b::hash.eq(hash),
                        b::number.eq(number),
                        b::parent_hash.eq(parent_hash),
                        b::network_name.eq(chain),
                        b::data.eq(data),
                    );

                    insert_into(b::table)
                        .values(values.clone())
                        .on_conflict(b::hash)
                        .do_nothing()
                        .execute(conn)
                }
                Storage::Private(Schema { blocks, .. }) => {
                    let query = format!(
                        "insert into {}(hash, number, parent_hash, data) \
                         values ($1, $2, $3, $4) \
                             on conflict(hash) do nothing",
                        blocks.qname
                    );
                    sql_query(query)
                        .bind::<Bytea, _>(hash.as_bytes())
                        .bind::<BigInt, _>(number)
                        .bind::<Bytea, _>(parent_hash.as_bytes())
                        .bind::<Jsonb, _>(data)
                        .execute(conn)
                }
            };
            result.map(|_| ()).map_err(Error::from)
        }

        pub(super) fn blocks(
            &self,
            conn: &PgConnection,
            chain: &str,
            hashes: Vec<H256>,
        ) -> Result<Vec<LightEthereumBlock>, Error> {
            use diesel::dsl::any;

            let hashes = match self {
                Storage::Shared => {
                    use public::ethereum_blocks as b;

                    b::table
                        .select(sql::<Jsonb>("data -> 'block'"))
                        .filter(b::network_name.eq(chain))
                        .filter(b::hash.eq(any(Vec::from_iter(
                            hashes.into_iter().map(|h| format!("{:x}", h)),
                        ))))
                        .load::<serde_json::Value>(conn)?
                }
                Storage::Private(Schema { blocks, .. }) => blocks
                    .table()
                    .select(sql::<Jsonb>("data -> 'block'"))
                    .filter(
                        blocks
                            .hash()
                            .eq(any(Vec::from_iter(hashes.iter().map(|h| h.as_bytes())))),
                    )
                    .load::<serde_json::Value>(conn)?,
            };
            hashes
                .into_iter()
                .map(|block| serde_json::from_value(block).map_err(Into::into))
                .collect()
        }

        pub(super) fn block_hashes_by_block_number(
            &self,
            conn: &PgConnection,
            chain: &str,
            number: BlockNumber,
        ) -> Result<Vec<H256>, Error> {
            match self {
                Storage::Shared => {
                    use public::ethereum_blocks as b;

                    b::table
                        .select(b::hash)
                        .filter(b::network_name.eq(&chain))
                        .filter(b::number.eq(number as i64))
                        .get_results::<String>(conn)?
                        .into_iter()
                        .map(|h| h.parse())
                        .collect::<Result<Vec<H256>, _>>()
                        .map_err(Error::from)
                }
                Storage::Private(Schema { blocks, .. }) => blocks
                    .table()
                    .select(blocks.hash())
                    .filter(blocks.number().eq(number as i64))
                    .get_results::<Vec<u8>>(conn)?
                    .into_iter()
                    .map(|hash| h256_from_bytes(hash.as_slice()))
                    .collect::<Result<Vec<H256>, _>>()
                    .map_err(Error::from),
            }
        }

        pub(super) fn confirm_block_hash(
            &self,
            conn: &PgConnection,
            chain: &str,
            number: BlockNumber,
            hash: &H256,
        ) -> Result<usize, Error> {
            let number = number as i64;

            match self {
                Storage::Shared => {
                    use public::ethereum_blocks as b;

                    let hash = format!("{:x}", hash);
                    diesel::delete(b::table)
                        .filter(b::network_name.eq(chain))
                        .filter(b::number.eq(number))
                        .filter(b::hash.ne(&hash))
                        .execute(conn)
                        .map_err(Error::from)
                }
                Storage::Private(Schema { blocks, .. }) => {
                    let query = format!(
                        "delete from {} where number = $1 and hash != $2",
                        blocks.qname
                    );
                    sql_query(query)
                        .bind::<BigInt, _>(number)
                        .bind::<Bytea, _>(hash.as_bytes())
                        .execute(conn)
                        .map_err(Error::from)
                }
            }
        }

        pub(super) fn block_number(
            &self,
            conn: &PgConnection,
            hash: H256,
        ) -> Result<Option<BlockNumber>, StoreError> {
            let number = match self {
                Storage::Shared => {
                    use public::ethereum_blocks as b;

                    b::table
                        .select(b::number)
                        .filter(b::hash.eq(format!("{:x}", hash)))
                        .first::<i64>(conn)
                        .optional()?
                }
                Storage::Private(Schema { blocks, .. }) => blocks
                    .table()
                    .select(blocks.number())
                    .filter(blocks.hash().eq(hash.as_bytes()))
                    .first::<i64>(conn)
                    .optional()?,
            };
            number
                .map(|number| {
                    BlockNumber::try_from(number)
                        .map_err(|e| StoreError::QueryExecutionError(e.to_string()))
                })
                .transpose()
        }

        /// Find the first block that is missing from the database needed to
        /// complete the chain from block `hash` to the block with number
        /// `first_block`.
        pub(super) fn missing_parent(
            &self,
            conn: &PgConnection,
            chain: &str,
            first_block: i64,
            hash: H256,
            genesis: H256,
        ) -> Result<Option<H256>, Error> {
            match self {
                Storage::Shared => {
                    // We recursively build a temp table 'chain' containing the hash and
                    // parent_hash of blocks to check. The 'last' value is used to stop
                    // the recursion and is true if one of these conditions is true:
                    //   * we are missing a parent block
                    //   * we checked the required number of blocks
                    //   * we checked the genesis block
                    const MISSING_PARENT_SQL: &str = "
            with recursive chain(hash, parent_hash, last) as (
                -- base case: look at the head candidate block
                select b.hash, b.parent_hash, false
                  from ethereum_blocks b
                 where b.network_name = $1
                   and b.hash = $2
                   and b.hash != $3
                union all
                -- recursion step: add a block whose hash is the latest parent_hash
                -- on chain
                select chain.parent_hash,
                       b.parent_hash,
                       coalesce(b.parent_hash is null
                             or b.number <= $4
                             or b.hash = $3, true)
                  from chain left outer join ethereum_blocks b
                              on chain.parent_hash = b.hash
                             and b.network_name = $1
                 where not chain.last)
             select hash
               from chain
              where chain.parent_hash is null;
            ";

                    let hash = format!("{:x}", hash);
                    let genesis = format!("{:x}", genesis);
                    let missing = sql_query(MISSING_PARENT_SQL)
                        .bind::<Text, _>(chain)
                        .bind::<Text, _>(&hash)
                        .bind::<Text, _>(&genesis)
                        .bind::<BigInt, _>(first_block)
                        .load::<BlockHashText>(conn)?;

                    let missing = match missing.len() {
                        0 => None,
                        1 => Some(missing[0].hash.parse()?),
                        _ => {
                            unreachable!("the query can only return no or one row");
                        }
                    };
                    Ok(missing)
                }
                Storage::Private(Schema { blocks, .. }) => {
                    // This is the same as `MISSING_PARENT_SQL` above except that
                    // the blocks table has a different name and that it does
                    // not have a `network_name` column
                    let query = format!(
                        "
            with recursive chain(hash, parent_hash, last) as (
                -- base case: look at the head candidate block
                select b.hash, b.parent_hash, false
                  from {qname} b
                 where b.hash = $1
                   and b.hash != $2
                union all
                -- recursion step: add a block whose hash is the latest parent_hash
                -- on chain
                select chain.parent_hash,
                       b.parent_hash,
                       coalesce(b.parent_hash is null
                             or b.number <= $3
                             or b.hash = $2, true)
                  from chain left outer join {qname} b
                              on chain.parent_hash = b.hash
                 where not chain.last)
             select hash
               from chain
              where chain.parent_hash is null;
            ",
                        qname = blocks.qname
                    );

                    let missing = sql_query(query)
                        .bind::<Bytea, _>(hash.as_bytes())
                        .bind::<Bytea, _>(genesis.as_bytes())
                        .bind::<BigInt, _>(first_block)
                        .load::<BlockHashBytea>(conn)?;

                    let missing = match missing.len() {
                        0 => None,
                        1 => Some(h256_from_bytes(&missing[0].hash)?),
                        _ => {
                            unreachable!("the query can only return no or one row")
                        }
                    };
                    Ok(missing)
                }
            }
        }

        /// Return the best candidate for the new chain head if there is a block
        /// with a higher block number than the current chain head. The returned
        /// value if the hash and number of the candidate and the genesis block
        /// hash for the chain
        pub(super) fn chain_head_candidate(
            &self,
            conn: &PgConnection,
            chain: &str,
        ) -> Result<Option<BlockPtr>, Error> {
            use public::ethereum_networks as n;

            let head = n::table
                .filter(n::name.eq(chain))
                .select(n::head_block_number)
                .first::<Option<i64>>(conn)?
                .unwrap_or(-1);

            match self {
                Storage::Shared => {
                    use public::ethereum_blocks as b;
                    b::table
                        .filter(b::network_name.eq(chain))
                        .filter(b::number.gt(head))
                        .order_by((b::number.desc(), b::hash))
                        .select((b::hash, b::number))
                        .first::<(String, i64)>(conn)
                        .optional()?
                        .map(|(hash, number)| BlockPtr::try_from((hash.as_str(), number)))
                        .transpose()
                }
                Storage::Private(Schema { blocks, .. }) => blocks
                    .table()
                    .filter(blocks.number().gt(head))
                    .order_by((blocks.number().desc(), blocks.hash()))
                    .select((blocks.hash(), blocks.number()))
                    .first::<(Vec<u8>, i64)>(conn)
                    .optional()?
                    .map(|(hash, number)| BlockPtr::try_from((hash.as_slice(), number)))
                    .transpose(),
            }
        }

        pub(super) fn ancestor_block(
            &self,
            conn: &PgConnection,
            block_ptr: BlockPtr,
            offset: BlockNumber,
        ) -> Result<Option<EthereumBlock>, Error> {
            let data = match self {
                Storage::Shared => {
                    const ANCESTOR_SQL: &str = "
        with recursive ancestors(block_hash, block_offset) as (
            values ($1, 0)
            union all
            select b.parent_hash, a.block_offset+1
              from ancestors a, ethereum_blocks b
             where a.block_hash = b.hash
               and a.block_offset < $2
        )
        select a.block_hash as hash
          from ancestors a
         where a.block_offset = $2;";

                    let hash = sql_query(ANCESTOR_SQL)
                        .bind::<Text, _>(block_ptr.hash_hex())
                        .bind::<BigInt, _>(offset as i64)
                        .get_result::<BlockHashText>(conn)
                        .optional()?;

                    use public::ethereum_blocks as b;

                    match hash {
                        None => None,
                        Some(hash) => Some(
                            b::table
                                .filter(b::hash.eq(hash.hash))
                                .select(b::data)
                                .first::<serde_json::Value>(conn)?,
                        ),
                    }
                }
                Storage::Private(Schema { blocks, .. }) => {
                    // Same as ANCESTOR_SQL except for the table name
                    let query = format!(
                        "
        with recursive ancestors(block_hash, block_offset) as (
            values ($1, 0)
            union all
            select b.parent_hash, a.block_offset+1
              from ancestors a, {} b
             where a.block_hash = b.hash
               and a.block_offset < $2
        )
        select a.block_hash as hash
          from ancestors a
         where a.block_offset = $2;",
                        blocks.qname
                    );

                    let hash = sql_query(query)
                        .bind::<Bytea, _>(block_ptr.hash_slice())
                        .bind::<BigInt, _>(offset as i64)
                        .get_result::<BlockHashBytea>(conn)
                        .optional()?;
                    match hash {
                        None => None,
                        Some(hash) => Some(
                            blocks
                                .table()
                                .filter(blocks.hash().eq(hash.hash))
                                .select(blocks.data())
                                .first::<serde_json::Value>(conn)?,
                        ),
                    }
                }
            };

            let block = data
                .map(|data| serde_json::from_value::<EthereumBlock>(data))
                .transpose()
                .expect("Failed to deserialize block from database");

            Ok(block)
        }

        pub(super) fn delete_blocks_before(
            &self,
            conn: &PgConnection,
            chain: &str,
            block: i64,
        ) -> Result<usize, Error> {
            match self {
                Storage::Shared => {
                    use public::ethereum_blocks as b;

                    diesel::delete(b::table)
                        .filter(b::network_name.eq(chain))
                        .filter(b::number.lt(block))
                        .filter(b::number.gt(0))
                        .execute(conn)
                        .map_err(Error::from)
                }
                Storage::Private(Schema { blocks, .. }) => {
                    let query = format!(
                        "delete from {} where number < $1 and number > 0",
                        blocks.qname
                    );
                    sql_query(query)
                        .bind::<BigInt, _>(block)
                        .execute(conn)
                        .map_err(Error::from)
                }
            }
        }

        pub(super) fn get_call_and_access(
            &self,
            conn: &PgConnection,
            id: &[u8],
        ) -> Result<Option<(Vec<u8>, bool)>, Error> {
            match self {
                Storage::Shared => {
                    use public::eth_call_cache as cache;
                    use public::eth_call_meta as meta;

                    cache::table
                        .find(id.as_ref())
                        .inner_join(meta::table)
                        .select((
                            cache::return_value,
                            sql("CURRENT_DATE > eth_call_meta.accessed_at"),
                        ))
                        .get_result(conn)
                        .optional()
                        .map_err(Error::from)
                }
                Storage::Private(Schema {
                    call_cache,
                    call_meta,
                    ..
                }) => call_cache
                    .table()
                    .inner_join(
                        call_meta.table().on(call_meta
                            .contract_address()
                            .eq(call_cache.contract_address())),
                    )
                    .filter(call_cache.id().eq(id))
                    .select((
                        call_cache.return_value(),
                        sql(&format!(
                            "CURRENT_DATE > {}.{}",
                            CallMetaTable::TABLE_NAME,
                            CallMetaTable::ACCESSED_AT
                        )),
                    ))
                    .first(conn)
                    .optional()
                    .map_err(Error::from),
            }
        }

        pub fn get_calls_at_block(
            &self,
            conn: &PgConnection,
            block: &i32,
        ) -> Result<Option<Vec<CallCacheRecord>>, Error> {
            let query_set = match self {
                Storage::Private(Schema { call_cache, .. }) => {
                    let table_name = &call_cache.qname;
                    let query = format!("SELECT * from {} where block_number = $1", table_name);
                    let res = sql_query(query)
                        .bind::<Integer, _>(block)
                        .load::<CallCacheRecord>(conn)
                        .optional()
                        .map_err(Error::from);
                    res
                }
                _ => anyhow::bail!("Not implemented on public schema"),
            };

            query_set
        }

        pub(super) fn update_accessed_at(
            &self,
            conn: &PgConnection,
            contract_address: &[u8],
        ) -> Result<(), Error> {
            let result = match self {
                Storage::Shared => {
                    use public::eth_call_meta as meta;

                    update(meta::table.find(contract_address.as_ref()))
                        .set(meta::accessed_at.eq(sql("CURRENT_DATE")))
                        .execute(conn)
                }
                Storage::Private(Schema { call_meta, .. }) => {
                    let query = format!(
                        "update {} set accessed_at = CURRENT_DATE where contract_address = $1",
                        call_meta.qname
                    );
                    sql_query(query)
                        .bind::<Bytea, _>(contract_address)
                        .execute(conn)
                }
            };
            result.map(|_| ()).map_err(Error::from)
        }

        pub(super) fn set_call(
            &self,
            conn: &PgConnection,
            id: &[u8],
            contract_address: &[u8],
            block_number: i32,
            return_value: &[u8],
        ) -> Result<(), Error> {
            let result = match self {
                Storage::Shared => {
                    use public::eth_call_cache as cache;
                    use public::eth_call_meta as meta;

                    insert_into(cache::table)
                        .values((
                            cache::id.eq(id),
                            cache::contract_address.eq(contract_address),
                            cache::block_number.eq(block_number),
                            cache::return_value.eq(return_value),
                        ))
                        .on_conflict_do_nothing()
                        .execute(conn)?;

                    let accessed_at = meta::accessed_at.eq(sql("CURRENT_DATE"));
                    insert_into(meta::table)
                        .values((
                            meta::contract_address.eq(contract_address.as_ref()),
                            accessed_at.clone(),
                        ))
                        .on_conflict(meta::contract_address)
                        .do_update()
                        .set(accessed_at)
                        // TODO: Add a where clause similar to the Private
                        // branch to avoid unnecessary updates (not entirely
                        // trivial with diesel)
                        .execute(conn)
                }
                Storage::Private(Schema {
                    call_cache,
                    call_meta,
                    ..
                }) => {
                    let query = format!(
                        "insert into {}(id, contract_address, block_number, return_value) \
                         values ($1, $2, $3, $4) on conflict do nothing",
                        call_cache.qname
                    );
                    sql_query(query)
                        .bind::<Bytea, _>(id)
                        .bind::<Bytea, _>(contract_address)
                        .bind::<Integer, _>(block_number)
                        .bind::<Bytea, _>(return_value)
                        .execute(conn)?;

                    let query = format!(
                        "insert into {}(contract_address, accessed_at) \
                         values ($1, CURRENT_DATE) \
                         on conflict(contract_address)
                         do update set accessed_at = CURRENT_DATE \
                                 where excluded.accessed_at < CURRENT_DATE",
                        call_meta.qname
                    );
                    sql_query(query)
                        .bind::<Bytea, _>(contract_address)
                        .execute(conn)
                }
            };
            result.map(|_| ()).map_err(Error::from)
        }

        #[cfg(debug_assertions)]
        // used by `super::set_chain` for test support
        pub(super) fn set_chain(
            &self,
            conn: &PgConnection,
            chain_name: &str,
            genesis_hash: &str,
            chain: super::test_support::Chain,
        ) {
            use public::ethereum_networks as n;

            match self {
                Storage::Shared => {
                    use public::eth_call_cache as c;
                    use public::eth_call_meta as m;
                    use public::ethereum_blocks as b;

                    diesel::delete(b::table.filter(b::network_name.eq(chain_name)))
                        .execute(conn)
                        .expect("Failed to delete ethereum_blocks");
                    // We don't have a good way to clean out the call cache
                    // per chain; just nuke everything
                    diesel::delete(c::table).execute(conn).unwrap();
                    diesel::delete(m::table).execute(conn).unwrap();
                }
                Storage::Private(Schema {
                    blocks,
                    call_meta,
                    call_cache,
                    ..
                }) => {
                    for qname in &[&blocks.qname, &call_meta.qname, &call_cache.qname] {
                        let query = format!("delete from {}", qname);
                        sql_query(query)
                            .execute(conn)
                            .expect(&format!("Failed to delete {}", qname));
                    }
                }
            }

            for block in &chain {
                self.upsert_block(conn, chain_name, block.as_ethereum_block())
                    .unwrap();
            }

            diesel::update(n::table.filter(n::name.eq(chain_name)))
                .set((
                    n::genesis_block_hash.eq(genesis_hash),
                    n::head_block_hash.eq::<Option<&str>>(None),
                    n::head_block_number.eq::<Option<i64>>(None),
                ))
                .execute(conn)
                .unwrap();
        }

        /// Queries the database for all the transaction receipts in a given block range.
        pub(crate) fn find_transaction_receipts_in_block(
            &self,
            conn: &PgConnection,
            block_hash: H256,
        ) -> anyhow::Result<Vec<LightTransactionReceipt>> {
            let query = sql_query(format!(
                "
select
    ethereum_hex_to_bytea(receipt ->> 'transactionHash') as transaction_hash,
    ethereum_hex_to_bytea(receipt ->> 'transactionIndex') as transaction_index,
    ethereum_hex_to_bytea(receipt ->> 'blockHash') as block_hash,
    ethereum_hex_to_bytea(receipt ->> 'blockNumber') as block_number,
    ethereum_hex_to_bytea(receipt ->> 'gasUsed') as gas_used,
    ethereum_hex_to_bytea(receipt ->> 'status') as status
from (
    select
        jsonb_array_elements(data -> 'transaction_receipts') as receipt
    from
        {blocks_table_name}
    where hash = $1) as temp;
",
                blocks_table_name = self.blocks_table()
            ));

            let query_results: Result<Vec<RawTransactionReceipt>, diesel::result::Error> = {
                // The `hash` column has different types between the `public.ethereum_blocks` and the
                // `chain*.blocks` tables, so we must check which one is being queried to bind the
                // `block_hash` parameter to the correct type
                match self {
                    Storage::Shared => query
                        .bind::<Text, _>(format!("{:x}", block_hash))
                        .get_results(conn),
                    Storage::Private(_) => query
                        .bind::<Binary, _>(block_hash.as_bytes())
                        .get_results(conn),
                }
            };
            query_results
                .map_err(|error| {
                    anyhow::anyhow!(
                        "Error fetching transaction receipt from database: {}",
                        error
                    )
                })?
                .into_iter()
                .map(LightTransactionReceipt::try_from)
                .collect()
        }
    }
}

pub struct ChainStore {
    pool: ConnectionPool,
    pub chain: String,
    pub(crate) storage: data::Storage,
    genesis_block_ptr: BlockPtr,
    status: ChainStatus,
    chain_head_update_sender: ChainHeadUpdateSender,
}

impl ChainStore {
    pub(crate) fn new(
        chain: String,
        storage: data::Storage,
        net_identifier: &EthereumNetworkIdentifier,
        status: ChainStatus,
        chain_head_update_sender: ChainHeadUpdateSender,
        pool: ConnectionPool,
    ) -> Self {
        let store = ChainStore {
            pool,
            chain,
            storage,
            genesis_block_ptr: (net_identifier.genesis_block_hash, 0 as u64).into(),
            status,
            chain_head_update_sender,
        };

        store
    }

    pub fn is_ingestible(&self) -> bool {
        matches!(self.status, ChainStatus::Ingestible)
    }

    fn get_conn(&self) -> Result<PooledConnection<ConnectionManager<PgConnection>>, Error> {
        self.pool.get().map_err(Error::from)
    }

    pub(crate) fn create(&self, ident: &EthereumNetworkIdentifier) -> Result<(), Error> {
        use public::ethereum_networks::dsl::*;

        let conn = self.get_conn()?;
        conn.transaction(|| {
            insert_into(ethereum_networks)
                .values((
                    name.eq(&self.chain),
                    namespace.eq(&self.storage),
                    head_block_hash.eq::<Option<String>>(None),
                    head_block_number.eq::<Option<i64>>(None),
                    net_version.eq(&ident.net_version),
                    genesis_block_hash.eq(format!("{:x}", ident.genesis_block_hash)),
                ))
                .on_conflict(name)
                .do_nothing()
                .execute(&conn)?;
            self.storage.create(&conn)
        })?;

        Ok(())
    }

    pub(crate) fn drop_chain(&self) -> Result<(), Error> {
        use diesel::dsl::delete;
        use public::ethereum_networks as n;

        let conn = self.get_conn()?;
        conn.transaction(|| {
            self.storage.drop_storage(&conn, &self.chain)?;

            delete(n::table.filter(n::name.eq(&self.chain))).execute(&conn)?;
            Ok(())
        })
    }

    pub fn chain_head_pointers(&self) -> Result<HashMap<String, BlockPtr>, StoreError> {
        use public::ethereum_networks as n;

        let pointers: Vec<(String, BlockPtr)> = n::table
            .select((n::name, n::head_block_hash, n::head_block_number))
            .load::<(String, Option<String>, Option<i64>)>(&self.get_conn()?)?
            .into_iter()
            .filter_map(|(name, hash, number)| match (hash, number) {
                (Some(hash), Some(number)) => Some((name, hash, number)),
                _ => None,
            })
            .map(|(name, hash, number)| {
                BlockPtr::try_from((hash.as_str(), number)).map(|ptr| (name, ptr))
            })
            .collect::<Result<Vec<_>, _>>()?;
        Ok(HashMap::from_iter(pointers))
    }

    pub fn get_calls_at_block(
        &self,
        conn: &PgConnection,
        block: &i32,
    ) -> Option<Vec<CallCacheRecord>> {
        let calls = self.storage.get_calls_at_block(conn, block).ok()?;
        calls
    }

    pub fn chain_head_block(&self, chain: &str) -> Result<Option<BlockNumber>, StoreError> {
        use public::ethereum_networks as n;

        let number: Option<i64> = n::table
            .filter(n::name.eq(chain))
            .select(n::head_block_number)
            .first::<Option<i64>>(&self.get_conn()?)
            .optional()?
            .flatten();

        number.map(|number| number.try_into()).transpose().map_err(
            |e: std::num::TryFromIntError| {
                constraint_violation!(
                    "head block number for {} is {:?} which does not fit into a u32: {}",
                    chain,
                    number,
                    e.to_string()
                )
            },
        )
    }
}

#[async_trait]
impl ChainStoreTrait for ChainStore {
    fn genesis_block_ptr(&self) -> Result<BlockPtr, Error> {
        Ok(self.genesis_block_ptr.clone())
    }

    async fn upsert_block(&self, block: EthereumBlock) -> Result<(), Error> {
        let pool = self.pool.clone();
        let network = self.chain.clone();
        let storage = self.storage.clone();
        pool.with_conn(move |conn, _| {
            conn.transaction(|| {
                storage
                    .upsert_block(&conn, &network, block)
                    .map_err(CancelableError::from)
            })
        })
        .await
        .map_err(Error::from)
    }

    fn upsert_light_blocks(&self, blocks: Vec<LightEthereumBlock>) -> Result<(), Error> {
        let conn = self.pool.get()?;
        for block in blocks {
            self.storage.upsert_light_block(&conn, &self.chain, block)?;
        }
        Ok(())
    }

    async fn attempt_chain_head_update(
        self: Arc<Self>,
        ancestor_count: BlockNumber,
    ) -> Result<Option<H256>, Error> {
        use public::ethereum_networks as n;

        let (missing, ptr) = {
            let chain_store = self.clone();
            self.pool
                .with_conn(move |conn, _| {
                    let candidate = chain_store
                        .storage
                        .chain_head_candidate(&conn, &chain_store.chain)
                        .map_err(CancelableError::from)?;
                    let (ptr, first_block) = match &candidate {
                        None => return Ok((None, None)),
                        Some(ptr) => (ptr, 0.max(ptr.number.saturating_sub(ancestor_count))),
                    };

                    match chain_store
                        .storage
                        .missing_parent(
                            &conn,
                            &chain_store.chain,
                            first_block as i64,
                            ptr.hash_as_h256(),
                            chain_store.genesis_block_ptr.hash_as_h256(),
                        )
                        .map_err(CancelableError::from)?
                    {
                        Some(missing) => {
                            return Ok((Some(missing), None));
                        }
                        None => { /* we have a complete chain, no missing parents */ }
                    }

                    let hash = ptr.hash_hex();
                    let number = ptr.number as i64;

                    conn.transaction(
                        || -> Result<(Option<H256>, Option<(String, i64)>), StoreError> {
                            update(n::table.filter(n::name.eq(&chain_store.chain)))
                                .set((
                                    n::head_block_hash.eq(&hash),
                                    n::head_block_number.eq(number),
                                ))
                                .execute(conn)?;
                            Ok((None, Some((hash, number))))
                        },
                    )
                    .map_err(CancelableError::from)
                })
                .await?
        };
        if let Some((hash, number)) = ptr {
            self.chain_head_update_sender.send(&hash, number)?;
        }

        Ok(missing)
    }

    fn chain_head_ptr(&self) -> Result<Option<BlockPtr>, Error> {
        use public::ethereum_networks::dsl::*;

        ethereum_networks
            .select((head_block_hash, head_block_number))
            .filter(name.eq(&self.chain))
            .load::<(Option<String>, Option<i64>)>(&*self.get_conn()?)
            .map(|rows| {
                rows.first()
                    .map(|(hash_opt, number_opt)| match (hash_opt, number_opt) {
                        (Some(hash), Some(number)) => Some((hash.parse().unwrap(), *number).into()),
                        (None, None) => None,
                        _ => unreachable!(),
                    })
                    .and_then(|opt| opt)
            })
            .map_err(Error::from)
    }

    fn blocks(&self, hashes: Vec<H256>) -> Result<Vec<LightEthereumBlock>, Error> {
        let conn = self.get_conn()?;
        self.storage.blocks(&conn, &self.chain, hashes)
    }

    fn ancestor_block(
        &self,
        block_ptr: BlockPtr,
        offset: BlockNumber,
    ) -> Result<Option<EthereumBlock>, Error> {
        ensure!(
            block_ptr.number >= offset,
            "block offset {} for block `{}` points to before genesis block",
            offset,
            block_ptr.hash_hex()
        );

        let conn = self.get_conn()?;
        self.storage.ancestor_block(&conn, block_ptr, offset)
    }

    fn cleanup_cached_blocks(
        &self,
        ancestor_count: BlockNumber,
    ) -> Result<Option<(BlockNumber, usize)>, Error> {
        use diesel::sql_types::Integer;

        #[derive(QueryableByName)]
        struct MinBlock {
            #[sql_type = "Integer"]
            block: i32,
        }

        // Remove all blocks from the cache that are behind the slowest
        // subgraph's head block, but retain the genesis block. We stay
        // behind the slowest subgraph so that we do not interfere with its
        // syncing activity.
        // We also stay `ancestor_count` many blocks behind the head of the
        // chain since the block ingestor consults these blocks frequently
        //
        // Only consider active subgraphs that have not failed

        // This assumes that subgraph metadata and blocks are stored in the
        // same shard. We disallow setting GRAPH_ETHEREUM_CLEANUP_BLOCKS in
        // graph_node::config so that we only run this query when we know
        // it will work. Running this with a sharded store might remove
        // blocks that are still needed by deployments in other shard
        //
        // See 8b6ad0c64e244023ac20ced7897fe666

        let conn = self.get_conn()?;
        let query = "
            select coalesce(
                   least(a.block,
                        (select head_block_number::int - $1
                           from ethereum_networks
                          where name = $2)), -1)::int as block
              from (
                select min(d.latest_ethereum_block_number) as block
                  from subgraphs.subgraph_deployment d,
                       subgraphs.subgraph_deployment_assignment a,
                       deployment_schemas ds
                 where ds.subgraph = d.deployment
                   and a.id = d.id
                   and not d.failed
                   and ds.network = $2) a;";
        let ancestor_count = i32::try_from(ancestor_count)
            .expect("ancestor_count fits into a signed 32 bit integer");
        diesel::sql_query(query)
            .bind::<Integer, _>(ancestor_count)
            .bind::<Text, _>(&self.chain)
            .load::<MinBlock>(&conn)?
            .first()
            .map(|MinBlock { block }| {
                // If we could not determine a minimum block, the query
                // returns -1, and we should not do anything. We also guard
                // against removing the genesis block
                if *block > 0 {
                    self.storage
                        .delete_blocks_before(&conn, &self.chain, *block as i64)
                        .map(|rows| Some((*block, rows)))
                } else {
                    Ok(None)
                }
            })
            .unwrap_or(Ok(None))
            .map_err(|e| e.into())
    }

    fn block_hashes_by_block_number(&self, number: BlockNumber) -> Result<Vec<H256>, Error> {
        let conn = self.get_conn()?;
        self.storage
            .block_hashes_by_block_number(&conn, &self.chain, number)
    }

    fn confirm_block_hash(&self, number: BlockNumber, hash: &H256) -> Result<usize, Error> {
        let conn = self.get_conn()?;
        self.storage
            .confirm_block_hash(&conn, &self.chain, number, hash)
    }

    fn block_number(&self, hash: H256) -> Result<Option<(String, BlockNumber)>, StoreError> {
        let conn = self.get_conn()?;
        Ok(self
            .storage
            .block_number(&conn, hash)?
            .map(|number| (self.chain.clone(), number)))
    }

    async fn transaction_receipts_in_block(
        &self,
        block_hash: &H256,
    ) -> Result<Vec<LightTransactionReceipt>, StoreError> {
        let pool = self.pool.clone();
        let storage = self.storage.clone();
        let block_hash = block_hash.to_owned();
        pool.with_conn(move |conn, _| {
            storage
                .find_transaction_receipts_in_block(&conn, block_hash)
                .map_err(|e| StoreError::from(e).into())
        })
        .await
    }
}

impl EthereumCallCache for ChainStore {
    fn get_call(
        &self,
        contract_address: ethabi::Address,
        encoded_call: &[u8],
        block: BlockPtr,
    ) -> Result<Option<Vec<u8>>, Error> {
        let id = contract_call_id(&contract_address, encoded_call, &block);
        let conn = &*self.get_conn()?;
        if let Some(call_output) = conn.transaction::<_, Error, _>(|| {
            if let Some((return_value, update_accessed_at)) =
                self.storage.get_call_and_access(conn, id.as_ref())?
            {
                if update_accessed_at {
                    self.storage
                        .update_accessed_at(conn, contract_address.as_ref())?;
                }
                Ok(Some(return_value))
            } else {
                Ok(None)
            }
        })? {
            Ok(Some(call_output))
        } else {
            Ok(None)
        }
    }

    fn set_call(
        &self,
        contract_address: ethabi::Address,
        encoded_call: &[u8],
        block: BlockPtr,
        return_value: &[u8],
    ) -> Result<(), Error> {
        let id = contract_call_id(&contract_address, encoded_call, &block);
        let conn = &*self.get_conn()?;
        conn.transaction(|| {
            self.storage.set_call(
                conn,
                id.as_ref(),
                contract_address.as_ref(),
                block.number as i32,
                return_value,
            )
        })
    }
}

/// The id is the hashed encoded_call + contract_address + block hash to uniquely identify the call.
/// 256 bits of output, and therefore 128 bits of security against collisions, are needed since this
/// could be targeted by a birthday attack.
fn contract_call_id(
    contract_address: &ethabi::Address,
    encoded_call: &[u8],
    block: &BlockPtr,
) -> [u8; 32] {
    let mut hash = blake3::Hasher::new();
    hash.update(encoded_call);
    hash.update(contract_address.as_ref());
    hash.update(block.hash_slice());
    *hash.finalize().as_bytes()
}

/// Support for tests
#[cfg(debug_assertions)]
pub mod test_support {
    use std::{str::FromStr, sync::Arc};

    use graph::prelude::{
        web3::types::H256, BlockNumber, BlockPtr, EthereumBlock, LightEthereumBlock,
    };

    // Hash indicating 'no parent'
    pub const NO_PARENT: &str = "0000000000000000000000000000000000000000000000000000000000000000";
    /// The parts of an Ethereum block that are interesting for these tests:
    /// the block number, hash, and the hash of the parent block
    #[derive(Clone, Debug, PartialEq)]
    pub struct FakeBlock {
        pub number: BlockNumber,
        pub hash: String,
        pub parent_hash: String,
    }

    impl FakeBlock {
        pub fn make_child(&self, hash: &str) -> Self {
            FakeBlock {
                number: self.number + 1,
                hash: hash.to_owned(),
                parent_hash: self.hash.clone(),
            }
        }

        pub fn make_no_parent(number: BlockNumber, hash: &str) -> Self {
            FakeBlock {
                number,
                hash: hash.to_owned(),
                parent_hash: NO_PARENT.to_string(),
            }
        }

        pub fn block_hash(&self) -> H256 {
            H256::from_str(self.hash.as_str()).expect("invalid block hash")
        }

        pub fn block_ptr(&self) -> BlockPtr {
            BlockPtr::from((self.block_hash(), self.number))
        }

        pub fn as_ethereum_block(&self) -> EthereumBlock {
            let parent_hash =
                H256::from_str(self.parent_hash.as_str()).expect("invalid parent hash");

            let mut block = LightEthereumBlock::default();
            block.number = Some(self.number.into());
            block.parent_hash = parent_hash;
            block.hash = Some(self.block_hash());

            EthereumBlock {
                block: Arc::new(block),
                transaction_receipts: Vec::new(),
            }
        }
    }

    pub type Chain = Vec<&'static FakeBlock>;

    /// Store the given chain as the blocks for the `network` set the
    /// network's genesis block to `genesis_hash`, and head block to
    /// `null`
    pub trait SettableChainStore {
        fn set_chain(&self, genesis_hash: &str, chain: Chain);
    }
}

#[cfg(debug_assertions)]
impl test_support::SettableChainStore for ChainStore {
    fn set_chain(&self, genesis_hash: &str, chain: test_support::Chain) {
        let conn = self.pool.get().expect("can get a database connection");

        self.storage
            .set_chain(&conn, &self.chain, genesis_hash, chain);
    }
}<|MERGE_RESOLUTION|>--- conflicted
+++ resolved
@@ -94,14 +94,11 @@
         LightEthereumBlock,
     };
 
-<<<<<<< HEAD
     use crate::chain_store::CallCacheRecord;
-    use crate::transaction_receipt::find_transaction_receipts_in_block;
-=======
+
     use crate::transaction_receipt::RawTransactionReceipt;
 
     pub(crate) const ETHEREUM_BLOCKS_TABLE_NAME: &'static str = "public.ethereum_blocks";
->>>>>>> 330a6d7b
 
     mod public {
         pub(super) use super::super::public::ethereum_networks;
